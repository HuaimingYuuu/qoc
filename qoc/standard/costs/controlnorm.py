"""
controlnorm.py - This module defines a cost function that penalizes
the value of the norm of the control parameters.
"""

from qoc.models import Cost
from qoc.standard.functions.convenience import (sum_axis, square)

class ControlNorm(Cost):
    """
    This cost penalizes the value of the norm of the control parameters.

    Fields:
    control_weights :: ndarray (control_eval_count x control_count)
        - These weights, each of which should be no greater than 1,
        represent the factor by which each control's magnitude is penalized.
        If no weights are specified, each control's magnitude is penalized
        equally.
    controls_size
    cost_multiplier
    max_control_norms
    name
    requires_step_evaluation
    """
    name = "control_norm"
    requires_step_evaluation = False

    def __init__(self, control_count,
                 control_eval_count,
                 control_weights=None,
                 cost_multiplier=1.,
                 max_control_norms=None,):
        """
        See class fields for arguments not listed here.

        Arguments:
        control_count
        control_eval_count
        """
        super().__init__(cost_multiplier=cost_multiplier)
        self.control_weights = control_weights
        self.controls_size = control_eval_count * control_count
        self.max_control_norms = max_control_norms

    
    def cost(self, controls, states, system_eval_step):
        """
        Compute the penalty.

        Arguments:
        controls
        states
        system_eval_step

        Returns:
        cost
        """
        # Normalize the controls.
<<<<<<< HEAD
        normalized_controls = controls / self.max_control_norms

        # Penalize the sum of the square of the absolute value of the normalized
        # controls.
        cost = sum_axis(square(abs(normalized_controls)))
        cost_normalized = cost / self.normalization_constant
        
        return self.cost_multiplier * cost_normalized


def _test():
    """
    Run test on the module.
    """
    import numpy as np

    controls = np.array(((1+2j, 3-4j), (5-6j, 7+8j), (9+10j, 11+12j),))
    control_count = controls.shape[1]
    control_step_count = controls.shape[0]
    max_control_norms = np.array((np.sqrt(181), np.sqrt(265),))
    cn = ControlNorm(control_count, control_step_count,
                      max_control_norms,)
    cost = cn.cost(controls, None, None)
    expected_cost = 0.48089926682650547
    
    assert(np.allclose(cost, expected_cost))


if __name__ == "__main__":
    _test()
=======
        if self.max_control_norms is not None:
            controls = controls / self.max_control_norms
            
        # Weight the controls.
        if self.control_weights is not None:
            controls = controls[:,] * self.control_weights

        # The cost is the sum of the square of the modulus of the normalized,
        # weighted, controls.
        cost = anp.sum(anp.real(controls * anp.conjugate(controls)))
        cost_normalized = cost / self.controls_size
        
        return cost_normalized * self.cost_multiplier
>>>>>>> 71cb138a
<|MERGE_RESOLUTION|>--- conflicted
+++ resolved
@@ -56,38 +56,7 @@
         cost
         """
         # Normalize the controls.
-<<<<<<< HEAD
-        normalized_controls = controls / self.max_control_norms
 
-        # Penalize the sum of the square of the absolute value of the normalized
-        # controls.
-        cost = sum_axis(square(abs(normalized_controls)))
-        cost_normalized = cost / self.normalization_constant
-        
-        return self.cost_multiplier * cost_normalized
-
-
-def _test():
-    """
-    Run test on the module.
-    """
-    import numpy as np
-
-    controls = np.array(((1+2j, 3-4j), (5-6j, 7+8j), (9+10j, 11+12j),))
-    control_count = controls.shape[1]
-    control_step_count = controls.shape[0]
-    max_control_norms = np.array((np.sqrt(181), np.sqrt(265),))
-    cn = ControlNorm(control_count, control_step_count,
-                      max_control_norms,)
-    cost = cn.cost(controls, None, None)
-    expected_cost = 0.48089926682650547
-    
-    assert(np.allclose(cost, expected_cost))
-
-
-if __name__ == "__main__":
-    _test()
-=======
         if self.max_control_norms is not None:
             controls = controls / self.max_control_norms
             
@@ -101,4 +70,3 @@
         cost_normalized = cost / self.controls_size
         
         return cost_normalized * self.cost_multiplier
->>>>>>> 71cb138a
