--- conflicted
+++ resolved
@@ -80,11 +80,7 @@
     control_count = controls.shape[1]
     control_eval_count = controls.shape[0]
     control_eval_times = np.linspace(0, evolution_time, control_eval_count)
-<<<<<<< HEAD
     control_dt = control_eval_times[1] - control_eval_times[0]
-=======
-    dt = evolution_time / control_eval_count
->>>>>>> c6852704
     controls_real = np.real(controls)
     controls_imag = np.imag(controls)
     file_name = os.path.splitext(ntpath.basename(file_path))[0]
@@ -108,13 +104,8 @@
     #ENDFOR
 
     # Set up the plots.
-<<<<<<< HEAD
     plt.figure()
     plt.suptitle(title)
-=======
-    plt.figure(figsize=(10,10))
-    plt.suptitle(file_name)
->>>>>>> c6852704
     plt.figlegend(handles=patches, labels=labels, loc="upper right",
                   framealpha=0.5)
     plt.subplots_adjust(hspace=0.8)
@@ -144,7 +135,6 @@
     #ENDIF
 
     # Plot the fft.
-<<<<<<< HEAD
     ax = plt.subplot(2, 1, 2)
     freq_axis = np.fft.fftfreq(control_eval_count, d=control_dt)
     for i in range(control_count):
@@ -154,19 +144,6 @@
         ax.plot(freq_axis,
                 control_fft_squared, marker_style, color=color_fft,
                 ms=2,alpha=0.9)
-=======
-    plt.subplot(2, 1, 2)
-    freq_axis = np.where(control_eval_times, control_eval_times, 1) ** -1
-    flist = np.fft.fftfreq(control_eval_times.shape[-1],d=dt)
-    
-    for i in range(control_count):
-        i2 = i * 2
-        color_fft = get_color(i2)
-        control_fft = abs(np.fft.fft(controls[:, i]))
-        plt.plot(flist,
-                 control_fft, ls = '-', color=color_fft,
-                 ms=2,alpha=0.9)
->>>>>>> c6852704
     #ENDFOR
     ax.set_xlabel("Frequency ({})".format(amplitude_unit))
     ax.set_ylabel("FFT")
@@ -259,13 +236,8 @@
     #ENDFOR
 
     # Plot the data.
-<<<<<<< HEAD
     plt.figure()
     plt.suptitle(title)
-=======
-    plt.figure(figsize=(10,10))
-    plt.suptitle(file_name)
->>>>>>> c6852704
     plt.figlegend(handles=patches, labels=labels, loc="upper right",
                   framealpha=0.5)
     plt.xlabel("Time ({})".format(time_unit))
@@ -352,13 +324,8 @@
     #ENDFOR
 
     # Plot the data.
-<<<<<<< HEAD
     plt.figure()
     plt.suptitle(title)
-=======
-    plt.figure(figsize=(10,10))
-    plt.suptitle(file_name)
->>>>>>> c6852704
     plt.figlegend(handles=patches, labels=labels, loc="upper right",
                   framealpha=0.5)
     plt.xlabel("Time ({})".format(time_unit))
