"""
expm.py - a module for all things e^M
"""

from autograd.extend import (defvjp as autograd_defvjp,
                             primitive as autograd_primitive)
import autograd.numpy as anp
import numpy as np
import scipy.linalg as la

### FRECHET APPROXIMATION ###

@autograd_primitive
def expm_frechet_approx(matrix):
    """
    Compute the matrix exponential of a matrix.
    Args:
    matrix :: numpy.ndarray - the matrix to exponentiate
    operation_policy :: qoc.OperationPolicy - what data type is
        used to perform the operation and with which method
    Returns:
    exp_matrix :: numpy.ndarray - the exponentiated matrix
    """
    return expm_pade(matrix)


<<<<<<< HEAD
def _expm_vjp_(dfinal_dexpm, exp_matrix, matrix_size):
=======
@jit(nopython=True, parallel=True)
def expm_frechet_approx_vjp_(dfinal_dexpm, exp_matrix, matrix_size):
    dfinal_dmatrix = np.zeros((matrix_size, matrix_size), dtype=np.complex128)

>>>>>>> c9854036
    # Compute a first order approximation of the frechet derivative of the matrix
    # exponential in every unit direction Eij.
    dfinal_dmatrix = list()
    for i in range(matrix_size):
        dfinal_dmatrix_rowi = list()
        for j in range(matrix_size):
            dexpm_dmij_rowi = exp_matrix[j, :]
            dfinal_dmatrix_rowi_colj = anp.sum(anp.multiply(dfinal_dexpm[i, :], dexpm_dmij_rowi)) 
            dfinal_dmatrix_rowi.append(dfinal_dmatrix_rowi_colj)
        #ENDFOR
        dfinal_dmatrix.append(dfinal_dmatrix_rowi)
    #ENDFOR
    dfinal_dmatrix = anp.array(dfinal_dmatrix)
    return dfinal_dmatrix


def expm_frechet_approx_vjp(exp_matrix, matrix):
    """
    Construct the left-multiplying vector jacobian product function
    for the matrix exponential.

    Intuition:
    `dfinal_dexpm` is the jacobian of `final` with respect to each element `expmij`
    of `exp_matrix`. `final` is the output of the first function in the
    backward differentiation series. It is also the output of the last
    function evaluated in the chain of functions that is being differentiated,
    i.e. the final cost function. The goal of `vjp_function` is to take
    `dfinal_dexpm` and yield `dfinal_dmatrix` which is the jacobian of
    `final` with respect to each element `mij` of `matrix`.
    To compute the frechet derivative of the matrix exponential with respect
    to each element `mij`, we use the approximation that
    dexpm_dmij = np.matmul(Eij, exp_matrix). Since Eij has a specific
    structure we don't need to do the full matrix multiplication and instead
    use some indexing tricks.

    Args:
    exp_matrix :: numpy.ndarray - the matrix exponential of matrix
    matrix :: numpy.ndarray - the matrix that was exponentiated
    operation_policy :: qoc.OperationPolicy - what data type is
        used to perform the operation and with which method

    Returns:
    vjp_function :: numpy.ndarray -> numpy.ndarray - the function that takes
        the jacobian of the final function with respect to `exp_matrix`
        to the jacobian of the final function with respect to `matrix`
    """
    matrix_size = matrix.shape[0]
    return lambda dfinal_dexpm: expm_frechet_approx_vjp_(dfinal_dexpm, exp_matrix, matrix_size)


autograd_defvjp(expm_frechet_approx, expm_frechet_approx_vjp)


### PADE DUE TO HIGHAM 2005 ###

# Pade approximants from algorithm 2.3.
B = (
    64764752532480000,
    32382376266240000,
    7771770303897600,
    1187353796428800,
    129060195264000,
    10559470521600,
    670442572800,
    33522128640,
    1323241920,
    40840800,
    960960,
    16380,
    182,
    1,
)

def one_norm(a):
    """
    Return the one-norm of the matrix.

    References:
    [0] https://www.mathworks.com/help/dsp/ref/matrix1norm.html

    Arguments:
    a :: ndarray(N x N) - The matrix to compute the one norm of.
    
    Returns:
    one_norm_a :: float - The one norm of a.
    """
    return anp.max(anp.sum(anp.abs(a), axis=0))
    

def pade3(a, i):
    a2 = anp.matmul(a, a)
    u = anp.matmul(a, B[2] * a2) + B[1] * a
    v = B[2] * a2 + B[0] * i
    return u, v


def pade5(a, i):
    a2 = anp.matmul(a, a)
    a4 = anp.matmul(a2, a2)
    u = anp.matmul(a, B[5] * a4 + B[3] * a2) + B[1] * a
    v = B[4] * a4 + B[2] * a2 + B[0] * i
    return u, v


def pade7(a, i):
    a2 = anp.matmul(a, a)
    a4 = anp.matmul(a2, a2)
    a6 = anp.matmul(a2, a4)
    u = anp.matmul(a, B[7] * a6 + B[5] * a4 + B[3] * a2) + B[1] * a
    v = B[6] * a6 + B[4] * a4 + B[2] * a2 + B[0] * i
    return u, v


def pade9(a, i):
    a2 = anp.matmul(a, a)
    a4 = anp.matmul(a2, a2)
    a6 = anp.matmul(a2, a4)
    a8 = anp.mtamul(a2, a6)
    u = anp.matmul(a, B[9] * a8 + B[7] * a6 + B[5] * a4 + B[3] * a2) + B[1] * a
    v = B[8] * a8 + B[6] * a6 + B[4] * a4 + B[2] * a2 + B[0] * i
    return u, v


def pade13(a, i):
    a2 = anp.matmul(a, a)
    a4 = anp.matmul(a2, a2)
    a6 = anp.matmul(a2, a4)
    u = anp.matmul(a, anp.matmul(a6, B[13] * a6 + B[11] * a4 + B[9] * a2) + B[7] * a6 + B[5] * a4 + B[3] * a2) + B[1] * a
    v = anp.matmul(a6, B[12] * a6 + B[10] * a4 + B[8] * a2) + B[6] * a6 + B[4] * a4 + B[2] * a2 + B[0] * i
    return u, v


# Valid pade orders for algorithm 2.3.
PADE_ORDERS = (
    3,
    5,
    7,
    9,
    13,
)


# Pade approximation functions.
PADE = [
    None,
    None,
    None,
    pade3,
    None,
    pade5,
    None,
    pade7,
    None,
    pade9,
    None,
    None,
    None,
    pade13,
]


# Constants taken from table 2.3.
THETA = (
    0,
    0,
    0,
    1.495585217958292e-2,
    0,
    2.539398330063230e-1,
    0,
    9.504178996162932e-1,
    0,
    2.097847961257068,
    0,
    0,
    0,
    5.371920351148152,
)


def expm_pade(a):
    """
    Compute the matrix exponential via pade approximation.

    References:
    [0] http://eprints.ma.man.ac.uk/634/1/high05e.pdf
    [1] https://github.com/scipy/scipy/blob/v0.14.0/scipy/linalg/_expm_frechet.py#L10

    Arguments:
    a :: ndarray(N x N) - The matrix to exponentiate.
    
    Returns:
    expm_a :: ndarray(N x N) - The exponential of a.
    """
    # If the one norm is sufficiently small,
    # pade orders up to 13 are well behaved.
    scale = 0
    size = a.shape[0]
    pade_order = None
    one_norm_ = one_norm(a)
    for pade_order_ in PADE_ORDERS:
        if one_norm_ < THETA[pade_order_]:
            pade_order = pade_order_
        #ENDIF
    #ENDFOR

    # If the one norm is large, scaling and squaring
    # is required.
    if pade_order is None:
        pade_order = 13
        scale = max(0, int(anp.ceil(anp.log2(one_norm_ / THETA[13]))))
        a = a * (2 ** -scale)

    # Execute pade approximant.
    i = anp.eye(size)
    u, v = PADE[pade_order](a, i)
    r = anp.linalg.solve(-u + v, u + v)

    # Do squaring if necessary.
    for _ in range(scale):
        r = anp.matmul(r, r)

    return r


### EIGEN DECOMPOSITION AND DIAGONALIZATION ###

def expm_eigh(h):
    """
    Compute the unitary operator of a hermitian matrix.
    U = expm(-1j * h)

    Arguments:
    h :: ndarray (N X N) - The matrix to exponentiate, which must be hermitian.
    
    Returns:
    expm_h :: ndarray(N x N) - The unitary operator of a.
    """
    eigvals, p = anp.linalg.eigh(h)
    p_dagger = anp.conjugate(anp.swapaxes(p, -1, -2))
    d = anp.exp(-1j * eigvals)
    return anp.matmul(p *d, p_dagger)


### FULL FRECHET DERIVATIVE ###

@autograd_primitive
def expm_frechet(matrix):
    return expm_pade(matrix)

def expm_frechet_vjp(exp_matrix, matrix):
    matrix_size = matrix.shape[0]
    def expm_frechet_vjp_(dfinal):
        dmatrix = np.zeros((matrix_size, matrix_size), dtype=np.complex128)
        for i in range(matrix_size):
            for j in range(matrix_size):
                eij = np.zeros((matrix_size, matrix_size), dtype=np.complex128)
                eij[i][j] = 1.
                dexpm_matrix = la.expm_frechet(matrix, eij, compute_expm=False)
                dmatrix[i][j] = np.sum(dfinal * dexpm_matrix)
            #ENDFOR
        #ENDFOR
        return dmatrix
    #ENDDEF
    return expm_frechet_vjp_
autograd_defvjp(expm_frechet, expm_frechet_vjp)


### EXPORT ###

expm = expm_pade<|MERGE_RESOLUTION|>--- conflicted
+++ resolved
@@ -24,14 +24,10 @@
     return expm_pade(matrix)
 
 
-<<<<<<< HEAD
-def _expm_vjp_(dfinal_dexpm, exp_matrix, matrix_size):
-=======
 @jit(nopython=True, parallel=True)
 def expm_frechet_approx_vjp_(dfinal_dexpm, exp_matrix, matrix_size):
     dfinal_dmatrix = np.zeros((matrix_size, matrix_size), dtype=np.complex128)
 
->>>>>>> c9854036
     # Compute a first order approximation of the frechet derivative of the matrix
     # exponential in every unit direction Eij.
     dfinal_dmatrix = list()
